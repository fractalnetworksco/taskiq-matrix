import json
import os
from typing import Awaitable, Callable
from unittest.mock import AsyncMock, MagicMock, call, patch
from uuid import uuid4

import pytest
from nio import (
    AsyncClient,
    RoomGetStateEventError,
    RoomGetStateEventResponse,
    RoomPutStateError,
    RoomPutStateResponse,
)
from taskiq.message import BrokerMessage

from taskiq_matrix.exceptions import (
    DeviceQueueRequiresDeviceLabel,
    ScheduledTaskRequiresTaskIdLabel,
)
from taskiq_matrix.matrix_broker import (
    AsyncResultBackend,
    LockAcquireError,
    MatrixBroker,
    MatrixResultBackend,
)
from taskiq_matrix.matrix_queue import MatrixQueue


async def test_matrix_broker_environment_not_set():
    """
    Tests the exception that is raised if the environment does not have a
    HS_ROOM_ID variable set
    """

    expected_error_message = "Missing required environment variable: "

    # patch the os.environ dictionary to be cleared
    with patch.dict(os.environ, {}, clear=True):
        with pytest.raises(KeyError) as e:
            matrix_broker = MatrixBroker()

            assert expected_error_message in str(e.value)


async def test_matrix_broker_with_result_backend_exception(test_matrix_broker):
    """
    Tests that an exception is raised when the result_backend variable is not
    a MatrixResultBackend
    """

    # create a matrix broker object
    matrix_broker = await test_matrix_broker()

    # create a mock result_backend object
    result_backend = MagicMock(spec=AsyncResultBackend)

    # set the expected error message
    expected_error_message = "result_backend must be an instance of MatrixResultBackend"

    # call with_result_backend and raise the exception
    with pytest.raises(Exception) as e:
        matrix_broker.with_result_backend(result_backend)

        # verify that the exception that was raised matches what was expected
        assert expected_error_message == str(e.value)


async def test_matrix_broker_with_result_backend_no_exception(test_matrix_broker):
    """
    Tests that the MatrixBroker object's parent class is modified to have a result_backend
    attribute that matches the mock MatrixResultBackend object created locally.
    """

    # create a matrix broker object
    matrix_broker = await test_matrix_broker()

    # create a mock result_backend object
    test_result_backend = MagicMock(spec=MatrixResultBackend)

    result = matrix_broker.with_result_backend(test_result_backend)

    assert result.result_backend == test_result_backend

@pytest.mark.integtest
async def test_matrix_broker_add_mutex_checkpoint_task_unknown_error(test_matrix_broker):
    """
    Tests exception raised if room get state event in the mutex queue
    is an error and that error status code is not "M_NOT_FOUND"
    """

    # create matrix broker object
    broker = await test_matrix_broker()

    # mock the matrix broker's mutex queue and client
    mock_mutex_queue = MagicMock()
    mock_mutex_queue.client = AsyncMock()
    broker.mutex_queue = mock_mutex_queue

    # set room_get_state_event to return a RoomGetStateEventError
    mock_mutex_queue.client.room_get_state_event.return_value = RoomGetStateEventError(
        status_code="abc", message="Test Error Message"
    )

    # call add_mutex_checkpoint_task to raise the exception
    with pytest.raises(Exception):
        await broker.add_mutex_checkpoint_task()

# ! change this name to better represent what im testing
async def test_matrix_broker_add_mutex_checkpoint_task_RoomGetStateEventError_no_exception(
    test_matrix_broker,
):
    """ """

    # create matrix broker object
    test_broker = await test_matrix_broker()

    # copy the task from the function
    task = {
        "name": "taskiq.update_checkpoint",
        "cron": "* * * * *",
        "labels": {"task_id": "mutex_checkpoint", "queue": "mutex"},
        "args": ["mutex"],
        "kwargs": {},
    }

    # create a dictionary containing the task
    expected_content = {"tasks": [task]}

    # mock the client of the mutex queue 
    mock_client = AsyncMock()
    mock_client.room_get_state_event.return_value = RoomGetStateEventError(
        status_code="M_NOT_FOUND", message="abc"
    )
    test_broker.mutex_queue.client = mock_client

    # call add_mutex_checkpoint_task
    result = await test_broker.add_mutex_checkpoint_task()

    # verify that the function returned True as expected
    assert result == True

    # verify that room_put_state was called with the expected parameters
    mock_client.room_put_state.assert_called_with(
        test_broker.mutex_queue.room_id,
        "taskiq.schedules",
        expected_content,
    )


@pytest.mark.integtest
async def test_matrix_broker_integration_test(test_matrix_broker):
    """
    Verify true functionality
    """

    # create matrix broker object
    broker: MatrixBroker = await test_matrix_broker()

    await broker.add_mutex_checkpoint_task()

    # save the broker's room state event error/response
    schedules = await broker.mutex_queue.client.room_get_state_event(
        broker.mutex_queue.room_id, "taskiq.schedules"
    )

    assert isinstance(schedules, RoomGetStateEventResponse)
    assert "tasks" in schedules.content
    assert type(schedules.content["tasks"]) == list
    assert len(schedules.content["tasks"]) == 1
    assert schedules.content["tasks"][0]["name"] == "taskiq.update_checkpoint"
    assert schedules.content["tasks"][0]["cron"] == "* * * * *"
    assert schedules.content["tasks"][0]["labels"] == {
        "task_id": "mutex_checkpoint",
        "queue": "mutex",
    }
    assert schedules.content["tasks"][0]["args"] == ["mutex"]
    assert schedules.content["tasks"][0]["kwargs"] == {}


@pytest.mark.integtest
async def test_matrix_broker_add_mutex_checkpoint_task_content_errcode(test_matrix_broker):
    """
    Test that an exception is raised when room_get_state_event returns a
    RoomGetStateResponse object with an error code
    """

    # create matrix broker object
    broker: MatrixBroker = await test_matrix_broker()

    # mock the matrix broker's mutex queue and client
    mock_mutex_queue = MagicMock()
    mock_mutex_queue.client = AsyncMock()
    broker.mutex_queue = mock_mutex_queue

    # create a content dictionary to be passed to the RoomGetStateEventResponse
    content_error = {"errcode": "Test Error"}

    # set room_get_state_event to return a RoomGetStateEventResponse
    mock_mutex_queue.client.room_get_state_event.return_value = RoomGetStateEventResponse(
        content=content_error, event_type="abc", state_key="abc", room_id="abc"
    )

    # call add_mutex_checkpoint_task to raise an exception caused by the "errcode" key
    with pytest.raises(Exception):
        await broker.add_mutex_checkpoint_task()


@pytest.mark.integtest
async def test_matrix_broker_add_mutex_checkpoint_task_checkpoint_exists(test_matrix_broker):
    """
    Test that function returns True if the chekpoint already exists and
    room_put_state is never called
    """

    # create matrix broker object
    broker: MatrixBroker = await test_matrix_broker()

    # mock the matrix broker's mutex queue and client
    mock_mutex_queue = MagicMock()
    mock_mutex_queue.client = AsyncMock()
    broker.mutex_queue = mock_mutex_queue

    # create a task dictionary matching the one that is created in add_mutex_checkpoint
    task = {
        "name": "taskiq.update_checkpoint",
        "cron": "* * * * *",
        "labels": {"task_id": "mutex_checkpoint", "queue": "mutex"},
        "args": ["mutex"],
        "kwargs": {},
    }

    # create an event dictionary containing the task dictionary to pass as a parameter to RoomGetStateEventResponse
    event_content = {"tasks": [task]}

    # set room_get_state_event to return a RoomGetStateEventResponse
    mock_mutex_queue.client.room_get_state_event.return_value = RoomGetStateEventResponse(
        content=event_content, event_type="abc", state_key="abc", room_id="abc"
    )

    # patch the room_put_state function call
    with patch.object(broker.mutex_queue.client, "room_put_state") as mock_room_put_state:
        # call add_mutex_checkpoint_task
        result = await broker.add_mutex_checkpoint_task()
        assert result

        mock_room_put_state.assert_not_called()


@pytest.mark.integtest
async def test_matrix_broker_add_mutex_checkpoint_task_update_schedule(test_matrix_broker):
    """
    Tests that updating the schedule returns True when room_put_state
    returns a RoomPutStateEvent
    """

    # create matrix broker object
    broker: MatrixBroker = await test_matrix_broker()

    # mock the matrix broker's mutex queue and client
    mock_mutex_queue = MagicMock()
    mock_mutex_queue.client = AsyncMock()
    broker.mutex_queue = mock_mutex_queue

    # create a dictionary with an empty "tasks" list
    event_content = {"tasks": []}

    # set room_get_state_event to return a RoomGetStateEventResponse
    mock_mutex_queue.client.room_get_state_event.return_value = RoomGetStateEventResponse(
        content=event_content, event_type="abc", state_key="abc", room_id="abc"
    )

    # patch the room_put_state function call
    with patch.object(broker.mutex_queue.client, "room_put_state") as mock_room_put_state:
        # force room_put_state to return a RoomPutStateResponse
        mock_room_put_state.return_value = RoomPutStateResponse(event_id="abc", room_id="abc")
        result = await broker.add_mutex_checkpoint_task()

        assert result
        mock_room_put_state.assert_called_once()


@pytest.mark.integtest
async def test_matrix_broker_add_mutex_checkpoint_task_put_state_error(test_matrix_broker):
    """
    Tests that function returns False if room_put_state returns
    a RoomPutStateError
    """

    # create matrix broker object
    broker: MatrixBroker = await test_matrix_broker()

    # mock the matrix broker's mutex queue and client
    mock_mutex_queue = MagicMock()
    mock_mutex_queue.client = AsyncMock()
    broker.mutex_queue = mock_mutex_queue

    # create a dictionary with an empty "tasks" list
    event_content = {"tasks": []}

    # set room_get_state_event to return a RoomGetStateEventResponse
    mock_mutex_queue.client.room_get_state_event.return_value = RoomGetStateEventResponse(
        content=event_content, event_type="abc", state_key="abc", room_id="abc"
    )

    # patch the room_put_state function call
    with patch.object(broker.mutex_queue.client, "room_put_state") as mock_room_put_state:
        # force room_put_state to return a RoomPutStateError
        mock_room_put_state.return_value = RoomPutStateError(message="test error")
        result = await broker.add_mutex_checkpoint_task()

        assert not result
        mock_room_put_state.assert_called_once()


@pytest.mark.integtest
async def test_matrix_broker_add_mutex_checkpoint_task_lock_fail(test_matrix_broker):
    """
    Tests that the function returns False if the MatrixLock().lock(SCHEDULE_STATE_TYPE)
    raises a LockAcquireError exception
    """

    # create matrix broker object
    broker: MatrixBroker = await test_matrix_broker()

    # mock the matrix broker's mutex queue and client
    mock_mutex_queue = MagicMock()
    mock_mutex_queue.client = AsyncMock()
    broker.mutex_queue = mock_mutex_queue

    # create a dictionary with an empty "tasks" list
    event_content = {"tasks": []}

    # set room_get_state_event to return a RoomGetStateEventResponse
    mock_mutex_queue.client.room_get_state_event.return_value = RoomGetStateEventResponse(
        content=event_content, event_type="abc", state_key="abc", room_id="abc"
    )

    # set room_put_state to return a RoomPutStateResponse
    mock_mutex_queue.client.room_put_state.return_value = RoomPutStateResponse(
        event_id="abc", room_id="abc"
    )

    # patch the MatrixLock client to rais a LockAcquireError
    with patch("taskiq_matrix.matrix_broker.MatrixLock", autospec=True) as mock_lock:
        lock_instance = mock_lock.return_value
        lock_instance.lock.side_effect = LockAcquireError("Test Error")
        result = await broker.add_mutex_checkpoint_task()

        mock_mutex_queue.client.room_put_state.assert_not_called()

        assert not result


@pytest.mark.integtest
@pytest.mark.skip(
    reason="update_device_checkpoints is an infinite loop. need to figure out how to test infinite loop"
)
async def test_matrix_broker_update_device_checkpoints(test_matrix_broker):
    """
    Stuck in a while True statement
    """
    mock_interval = 5

    matrix_broker: MatrixBroker = await test_matrix_broker()

    with patch(
        "taskiq_matrix.tasks.update_checkpoint", new=AsyncMock()
    ) as mock_update_checkpoint:
        await matrix_broker.update_device_checkpoints(mock_interval)

        mock_update_checkpoint.assert_has_calls([call("device"), call("broadcast")])


@pytest.mark.integtest
async def test_matrix_broker_shutdown_proper_shutdown(test_matrix_broker):
    """
    Test that the MatrixBroker object properly shuts down
    """

    # create MatrixBroker object
    matrix_broker: MatrixBroker = await test_matrix_broker()

    # close the broker's REAL queue clients
    await matrix_broker.device_queue.client.close()
    await matrix_broker.mutex_queue.client.close()
    await matrix_broker.broadcast_queue.client.close()

    # create mock queue clients for the broker
    mock_device_queue_client = AsyncMock()
    mock_broadcast_queue_client = AsyncMock()
    mock_mutex_queue_client = AsyncMock()
    matrix_broker.device_queue.client = mock_device_queue_client
    matrix_broker.broadcast_queue.client = mock_broadcast_queue_client
    matrix_broker.mutex_queue.client = mock_mutex_queue_client

    # shut down the MatrixBroker object
    await matrix_broker.shutdown()

    # verify that the close functions were called for each queue client
    matrix_broker.device_queue.client.close.assert_called_once()
    matrix_broker.broadcast_queue.client.close.assert_called_once()
    matrix_broker.mutex_queue.client.close.assert_called_once()


@pytest.mark.integtest
async def test_matrix_broker_use_task_id(test_matrix_broker):
    """
    Tests that broker message task_id can be replaced with a chosen task_id
    """

    # generate a uuid
    task_id = str(uuid4())

    # create a message
    message = {
        "task_id": "abc",
        "wassup": "dood",
    }

    # convert the message into json
    message_string = json.dumps(message)

    # encode the message into message bytes
    message_bytes = message_string.encode("utf-8")

    # create the BrokerMessage object
    message = BrokerMessage(
        task_id="abc", task_name="chicken tender", message=message_bytes, labels={}
    )

    # create a MatrixBroker
    matrix_broker: MatrixBroker = await test_matrix_broker()

    # call _use_task_id
    msg = matrix_broker._use_task_id(task_id=task_id, message=message)

    # check that information matches what was passed to the function
    assert msg.task_id == task_id
    message_string = msg.message.decode("utf-8")
    json_dictionary = json.loads(message_string)
    assert json_dictionary["task_id"] == task_id


@pytest.mark.integtest
async def test_matrix_broker_startup(test_matrix_broker):
    """
    Tests that all functions are called on startup
    """

    # create a MatrixBroker
    matrix_broker: MatrixBroker = await test_matrix_broker()

    # mock matrix broker function
    matrix_broker.add_mutex_checkpoint_task = AsyncMock()
    matrix_broker.update_device_checkpoints = AsyncMock()

    res = await matrix_broker.startup()

    # verify that the applicable functions were only called once
    matrix_broker.add_mutex_checkpoint_task.assert_called_once()
    matrix_broker.update_device_checkpoints.assert_called_once()


@pytest.mark.integtest
async def test_matrix_broker_kick_functional_test(test_matrix_broker, test_broker_message):
    """
    Tests that kick calls send_message with the appropriate information
    """
    # create a MatrixBroker object
    matrix_broker: MatrixBroker = await test_matrix_broker()

    # mock the send_message function
    mock_send_message = AsyncMock()

    # patch the send_message function and the MatrixLock.lock function
    with patch("taskiq_matrix.matrix_broker.send_message", mock_send_message):
        with patch("taskiq_matrix.matrix_broker.MatrixLock", autospec=True) as mock_lock:
            # call kick
            async_gen = await matrix_broker.kick(test_broker_message)

            # verify that mock lock was not called and that
            # send_message was called with the appropriate information
            mock_lock.assert_not_called()
            mock_send_message.assert_called_with(
                matrix_broker.mutex_queue.client,
                matrix_broker.mutex_queue.room_id,
                test_broker_message.message,
                msgtype=matrix_broker.mutex_queue.task_types.task,
                task_id=test_broker_message.task_id,
                queue=matrix_broker.mutex_queue.name,
            )

async def test_matrix_broker_kick_sync_filter(test_matrix_broker, test_broker_message):
    """
    """

    # create a MatrixBroker object
    matrix_broker: MatrixBroker = await test_matrix_broker()
 
    # copy the empty filter dictionary from the matrix_broker.py file
    test_empty_filter = {
        "presence": {"limit": 0, "types": []},
        "account_data": {"limit": 0, "types": []},
        "room": {
            "rooms": [],
            "state": {"types": [], "limit": 0},
            "timeline": {"types": [], "limit": 0},
            "account_data": {"limit": 0, "types": []},
            "ephemeral": {"limit": 0, "types": []},
        },
    }

    mock_backend_result = MagicMock(spec=MatrixResultBackend)
    mock_backend_result.matrix_client = MagicMock()
    mock_backend_result.matrix_client.next_batch = False
    matrix_broker.result_backend = mock_backend_result


    with patch("taskiq_matrix.matrix_broker.run_sync_filter", callable=AsyncMock()) as mock_sync_filter:
        with patch("taskiq_matrix.matrix_broker.send_message", callable=AsyncMock()) as mock_message:

            await matrix_broker.kick(test_broker_message)

            mock_sync_filter.assert_called_once_with(
                mock_backend_result.matrix_client,
                test_empty_filter,
                timeout=0,
            )

            mock_message.assert_called_once()


@pytest.mark.integtest
async def test_matrix_broker_kick_no_task_id(test_matrix_broker, test_broker_message):
    """
    Test that a ValueError is raised when there is no task_id present in
    message.labels
    """

    # create a MatrixBroker object
    matrix_broker: MatrixBroker = await test_matrix_broker()

    # modify the labels property to add a scheduled_task
    test_broker_message.labels = {"scheduled_task": "abc"}

    # patch the MatrixLock.clock function
    with patch("taskiq_matrix.matrix_broker.MatrixLock", autospec=True) as mock_lock:
        # raise ValueError by not having a task_id in message.labels
        with pytest.raises(ScheduledTaskRequiresTaskIdLabel):
            async_gen = await matrix_broker.kick(test_broker_message)
            mock_lock.assert_not_called()


@pytest.mark.integtest
@pytest.mark.skip(
    reason="Test needs to be updated since using task_id label will update the broker message task_id"
)
async def test_matrix_broker_kick_lock_success(test_matrix_broker, test_broker_message):
    """ """

    # create a MatrixBroker object
    matrix_broker: MatrixBroker = await test_matrix_broker()

    # modify the labels property to add a scheduled_task and a task_id
    original_task_id = "original task id"
    test_broker_message.labels = {"scheduled_task": "abc", "task_id": original_task_id}

    # mock send_message function
    mock_send_message = AsyncMock()

    # patch the send_message function and the MatrixLock.lock function
    with patch("taskiq_matrix.matrix_broker.send_message", mock_send_message):
        with patch("taskiq_matrix.matrix_broker.MatrixLock", autospec=True) as mock_lock:
            async_gen = await matrix_broker.kick(test_broker_message)

            # verify that the lock function was only called once
            mock_lock.assert_called_once()

            # verify that send_message was called with the appropriate information
            mock_send_message.assert_called_with(
                matrix_broker.mutex_queue.client,
                matrix_broker.mutex_queue.room_id,
                test_broker_message.message,
                msgtype=matrix_broker.mutex_queue.task_types.task,
                task_id=original_task_id,
                queue=matrix_broker.mutex_queue.name,
            )

<<<<<<< HEAD
=======

@pytest.mark.integtest
>>>>>>> 2744e838
async def test_matrix_broker_kick_lock_fail(test_matrix_broker, test_broker_message):
    """
    got coverage but need to figure out how to verify the exception was raised
    """

    # create a MatrixBroker object
    matrix_broker: MatrixBroker = await test_matrix_broker()

    # modify the labels property to add a scheduled_task and a task_id
    test_broker_message.labels = {"scheduled_task": "abc", "task_id": "abcd"}

    # mock send_message function
    mock_send_message = AsyncMock()

    # patch the send_message function and the MatrixLock.lock function
    with patch("taskiq_matrix.matrix_broker.send_message", mock_send_message):
        with patch("taskiq_matrix.matrix_broker.MatrixLock", autospec=True) as mock_lock:
            # force the lock method to raise a LockAcquireError
            lock_instance = mock_lock.return_value
            lock_instance.lock.side_effect = LockAcquireError("Test Error")
            # with pytest.raises(LockAcquireError):
            async_gen = await matrix_broker.kick(test_broker_message)
            assert async_gen is None
            mock_lock.assert_called_once()


@pytest.mark.integtest
@pytest.mark.skip(reason="Need to verify that the task_id is being updated inside broker.message")
async def test_matrix_broker_kick_no_scheduled_task(test_matrix_broker, test_broker_message):
    """
    Ensure that task id is updated when task_id is passed in the message.labels.
    """

    # create a MatrixBroker object
    matrix_broker: MatrixBroker = await test_matrix_broker()

    # modify the labels property to add a scheduled_task and a task_id
    test_broker_message.labels = {"task_id": "abcd"}

    # mock send_message function
    mock_send_message = AsyncMock()

    # patch the send_message function and the MatrixLock.lock function
    with patch("taskiq_matrix.matrix_broker.send_message", mock_send_message):
        with patch("taskiq_matrix.matrix_broker.MatrixLock", autospec=True) as mock_lock:
            async_gen = await matrix_broker.kick(test_broker_message)

            # verify that the lock function was not called
            mock_lock.assert_not_called()

            # verify that send_message was called with the appropriate information
            mock_send_message.assert_called_with(
                matrix_broker.mutex_queue.client,
                matrix_broker.mutex_queue.room_id,
                test_broker_message.message,
                msgtype=matrix_broker.mutex_queue.task_types.task,
                task_id="abcd",
                queue=matrix_broker.mutex_queue.name,
            )


<<<<<<< HEAD
async def test_matrix_broker_kick_device_queue_raises_exception_if_no_device_label(
=======
@pytest.mark.integtest
async def test_kick_device_queue_raises_exception_if_no_device_label(
>>>>>>> 2744e838
    matrix_client: AsyncClient,
    test_matrix_broker: Callable[[], Awaitable[MatrixBroker]],
    test_broker_message: BrokerMessage,
):
    """
    Tasks kicked to the Device queue should raise an exception if the task
    does not have a device label.
    """
    broker = await test_matrix_broker()

    laptop_queue = MatrixQueue(
        "device.laptop",
        homeserver_url=matrix_client.homeserver,
        access_token=matrix_client.access_token,
        room_id=broker.room_id,
        device_name="laptop",
    )
    desktop_queue = MatrixQueue(
        "device.desktop",
        homeserver_url=matrix_client.homeserver,
        access_token=matrix_client.access_token,
        room_id=broker.room_id,
        device_name="desktop",
    )

    # ensure the replication queue label is set
    test_broker_message.labels = {"queue": "device"}

    # kick task to replication queue
    with pytest.raises(DeviceQueueRequiresDeviceLabel):
        await broker.kick(test_broker_message)

    _, laptop_tasks = await laptop_queue.get_unacked_tasks(timeout=0)
    _, desktop_tasks = await desktop_queue.get_unacked_tasks(timeout=0)

    # neither queue should have the task since it was never kicked
    assert len(laptop_tasks) == 0
    assert len(desktop_tasks) == 0

    # cleanup
    await laptop_queue.shutdown()
    await desktop_queue.shutdown()<|MERGE_RESOLUTION|>--- conflicted
+++ resolved
@@ -587,11 +587,8 @@
                 queue=matrix_broker.mutex_queue.name,
             )
 
-<<<<<<< HEAD
-=======
-
-@pytest.mark.integtest
->>>>>>> 2744e838
+
+@pytest.mark.integtest
 async def test_matrix_broker_kick_lock_fail(test_matrix_broker, test_broker_message):
     """
     got coverage but need to figure out how to verify the exception was raised
@@ -653,12 +650,8 @@
             )
 
 
-<<<<<<< HEAD
-async def test_matrix_broker_kick_device_queue_raises_exception_if_no_device_label(
-=======
 @pytest.mark.integtest
 async def test_kick_device_queue_raises_exception_if_no_device_label(
->>>>>>> 2744e838
     matrix_client: AsyncClient,
     test_matrix_broker: Callable[[], Awaitable[MatrixBroker]],
     test_broker_message: BrokerMessage,
