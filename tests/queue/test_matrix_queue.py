import json
import os
from functools import partial
from unittest.mock import AsyncMock, MagicMock, patch

import pytest
from nio import RoomGetStateEventError, RoomGetStateEventResponse
<<<<<<< HEAD
from taskiq_matrix.matrix_queue import LockAcquireError, MatrixQueue, Task
=======
from taskiq_matrix.matrix_queue import (
    AckableMessage,
    LockAcquireError,
    MatrixQueue,
    Task,
    WhoamiError,
    TaskAlreadyAcked,
)
>>>>>>> 41de410d
from taskiq_matrix.utils import send_message

@pytest.mark.integtest  # depends an AsyncClient, Checkpoint, and TaskTypes in the class constructor
async def test_matrix_queue_verify_room_exists_error(test_matrix_broker):
    """
    Tests that an exception is raised if room_get_state_evetnt() returns a
    RoomGetStateEventError
    """

    # create a MatrixQueue object and mock its room state
    broker = await test_matrix_broker()
    matrix_queue = broker.mutex_queue
    mock_client = AsyncMock()
    mock_response = RoomGetStateEventError(message="test error message")
    mock_client.room_get_state_event.return_value = mock_response
    matrix_queue.client = mock_client

    # Raise an exception caused by a RoomGetStateEventError
    with pytest.raises(Exception) as e:
        await matrix_queue.verify_room_exists()

    await matrix_queue.shutdown()


@pytest.mark.integtest  # depends an AsyncClient, Checkpoint, and TaskTypes in the class constructor
async def test_matrix_queue_verify_room_exists_exists(test_matrix_broker):
    """
    Tests that an exception is not raised if a RoomGetStateEventResponse
    is returned
    """

    # create a MatrixQueue object and mock its room state
    broker = await test_matrix_broker()
    matrix_queue = broker.mutex_queue
    mock_client = AsyncMock()
    mock_response = MagicMock(spec=RoomGetStateEventResponse)

    # set room_get_state_event() to return the RoomGetStateEventResopnse
    mock_client.room_get_state_event.return_value = mock_response
    matrix_queue.client = mock_client

    # call the function
    await matrix_queue.verify_room_exists()

    # verify that room_get_state_event() was only called once
    matrix_queue.client.room_get_state_event.assert_called_once()
    await matrix_queue.shutdown()
<<<<<<< HEAD
=======

#! ===============================================
@pytest.mark.integtest  # depends an AsyncClient, Checkpoint, and TaskTypes in the class constructor
@pytest.mark.skip(reason="filter isn't returning acks, synapse issue")
async def test_matrix_queue_get_tasks_(test_matrix_broker):
    """
    #? this returns tasks (acked and unacked) 
    #! come back when filter works
    """
>>>>>>> 41de410d

    # create a broker object using fixture
    test_broker = await test_matrix_broker()
    # await test_broker.startup()
    test_broker._init_queues()
    matrix_queue = test_broker.mutex_queue

    # create dictionaries of unacked and acked
    # task events to be sent to the queue
    event1 = {
        "task_id": "josdfj09b48907w3",
        "queue": "mutex",
        "msgtype": matrix_queue.task_types.task,
    }
    event2 = {
        "task_id": "josdfj09b48900w3",
        "queue": "mutex",
        "msgtype": f"{matrix_queue.task_types.ack}.josdfj09b48900w3",
    }
    event3 = {
        "task_id": "kdjfosdf-4j239034",
        "queue": "mutex",
        "msgtype": matrix_queue.task_types.task,
    }
    print('msgtype=======', event2['msgtype'])

    # send messages to the queue
    await send_message(
        matrix_queue.client,
        matrix_queue.room_id,
        message=json.dumps(event1),
        queue="mutex",
        msgtype=event1["msgtype"],
        task_id=event1["task_id"],
    )
    await send_message(
        matrix_queue.client,
        matrix_queue.room_id,
        message=json.dumps(event2),
        queue="mutex",
        msgtype=event2["msgtype"],
        task_id=event2["task_id"],
    )
    await send_message(
        matrix_queue.client,
        matrix_queue.room_id,
        message=json.dumps(event3),
        queue="mutex",
        msgtype=event3["msgtype"],
        task_id=event3["task_id"],
    )
    print('roomid=====', matrix_queue.room_id)

    matrix_queue.checkpoint.since_token = None

    result = await matrix_queue.get_tasks(timeout=0)
    print(result)
    print('lenth of list======', len(result))

    matrix_queue.checkpoint.since_token = None
    result = await matrix_queue.get_tasks(timeout=0)
    print(result)
    print('lenth of list======', len(result))
    await matrix_queue.shutdown()

@pytest.mark.integtest  # depends an AsyncClient, Checkpoint, and TaskTypes in the class constructor
async def test_matrix_queue_filter_acked_tasks_mixed_tasks_exclude_self_sent_by_self(test_matrix_broker):
    """
    Test that filter_acked_tasks returns no tasks if they are all send by the queue's 
    client matrix account.
    """

    # create a list of task dictionaries to use as parameters
    test_task_list = [
        {
            "body": {
                "task_id": "1",
                "task": json.dumps({"data": "Test Task 1"}),
                "queue": "mutex",
            },
            "msgtype": "test_matrix_queue",
            "sender": "sender",
        },
        {
            "body": {
                "task_id": "2",
                "task": json.dumps({"data": "Test Task 2"}),
                "queue": "mutex",
            },
            "msgtype": "test_matrix_queue.2",
            "sender": "sender",
        },
    ]


    # create task objects using the dictionaries and put them into a list
    task1 = Task(**test_task_list[0])
    task2 = Task(**test_task_list[1])
    test_task_objects = [task1, task2]

    # crate a MatrixQueue object and set its task_type properties
    broker = await test_matrix_broker()
    matrix_queue = broker.mutex_queue
    matrix_queue.task_types.task = "test_matrix_queue"
    matrix_queue.task_types.ack = "test_matrix_queue"
    matrix_queue.client.user_id = "sender"


    # verify that the sender of the tasks are not the same as the queue's client's user id
    assert test_task_list[0]['sender'] is matrix_queue.client.user_id
    assert test_task_list[1]['sender'] is matrix_queue.client.user_id

    with patch('taskiq_matrix.matrix_queue.logger', new=MagicMock()) as mock_logger:
        # call filter_acked_tasks and store the result in unacked_tasks
        unacked_tasks = matrix_queue.filter_acked_tasks(test_task_objects, exclude_self=True)

    # verify that a list of length 1 is returned and that the only item is matching
    # the Task that was created locally
    assert len(unacked_tasks) == 0
    mock_logger.warning.assert_called_once()

    await matrix_queue.shutdown()

@pytest.mark.integtest  # depends an AsyncClient, Checkpoint, and TaskTypes in the class constructor
async def test_matrix_queue_filter_acked_tasks_mixed_tasks_exclude_self_not_sent_by_self(test_matrix_broker):
    """
    Test that filter_acked_tasks returns acknowledged tasks that were not sent by 
    the queue's client matrix account.
    """

    # create a list of task dictionaries to use as parameters
    test_task_list = [
        {
            "body": {
                "task_id": "1",
                "task": json.dumps({"data": "Test Task 1"}),
                "queue": "mutex",
            },
            "msgtype": "test_matrix_queue",
            "sender": "sender",
        },
        {
            "body": {
                "task_id": "2",
                "task": json.dumps({"data": "Test Task 2"}),
                "queue": "mutex",
            },
            "msgtype": "test_matrix_queue.2",
            "sender": "sender",
        },
    ]


    # create task objects using the dictionaries and put them into a list
    task1 = Task(**test_task_list[0])
    task2 = Task(**test_task_list[1])
    test_task_objects = [task1, task2]

    # crate a MatrixQueue object and set its task_type properties
    broker = await test_matrix_broker()
    matrix_queue = broker.mutex_queue
    matrix_queue.task_types.task = "test_matrix_queue"
    matrix_queue.task_types.ack = "test_matrix_queue"


    # verify that the sender of the tasks are not the same as the queue's client's user id
    assert test_task_list[0]['sender'] is not matrix_queue.client.user_id
    assert test_task_list[1]['sender'] is not matrix_queue.client.user_id

    # call filter_acked_tasks and store the result in unacked_tasks
    unacked_tasks = matrix_queue.filter_acked_tasks(test_task_objects, exclude_self=True)

    # verify that a list of length 1 is returned and that the only item is matching
    # the Task that was created locally
    assert len(unacked_tasks) == 1
    assert unacked_tasks[0] == test_task_objects[0]

    await matrix_queue.shutdown()

    await matrix_queue.shutdown()


@pytest.mark.integtest  # depends an AsyncClient, Checkpoint, and TaskTypes in the class constructor
async def test_matrix_queue_filter_acked_tasks_mixed_tasks_include_self(test_matrix_broker):
    """
    Test that filter_acked_tasks returns all acked tasks, even if sent by the queue's
    client matrix account.
    """

    # create a list of task dictionaries to use as parameters
    test_task_list = [
        {
            "body": {
                "task_id": "1",
                "task": json.dumps({"data": "Test Task 1"}),
                "queue": "mutex",
            },
            "msgtype": "test_matrix_queue",
            "sender": "sender",
        },
        {
            "body": {
                "task_id": "2",
                "task": json.dumps({"data": "Test Task 2"}),
                "queue": "mutex",
            },
            "msgtype": "test_matrix_queue.2",
            "sender": "sender",
        },
    ]

    # create task objects using the dictionaries and put them into a list
    task1 = Task(**test_task_list[0])
    task2 = Task(**test_task_list[1])
    test_task_objects = [task1, task2]

    # crate a MatrixQueue object and set its task_type properties
    broker = await test_matrix_broker()
    matrix_queue = broker.mutex_queue
    matrix_queue.task_types.task = "test_matrix_queue"
    matrix_queue.task_types.ack = "test_matrix_queue"
    matrix_queue.client.user_id = 'sender'

    assert test_task_list[0]['sender'] is matrix_queue.client.user_id
    assert test_task_list[1]['sender'] is matrix_queue.client.user_id

    # call filter_acked_tasks and store the result in unacked_tasks
    unacked_tasks = matrix_queue.filter_acked_tasks(test_task_objects)

    # verify that a list of length 1 is returned and that the only item is matching
    # the Task that was created locally
    assert len(unacked_tasks) == 1
    assert unacked_tasks[0] == test_task_objects[0]

    await matrix_queue.shutdown()

<<<<<<< HEAD
=======
async def test_matrix_queue_get_unacked_tasks_whoamierror(test_matrix_broker):
    """
    Tests that when the client doesn't have a user id, whoami is called and if it
    returns an error, an exception is raised
    """

    # create a matrix queue
    broker = await test_matrix_broker()
    matrix_queue = broker.mutex_queue

    # mock the client, set the user id to none and set whoami to return an error
    matrix_queue.client = AsyncMock()
    matrix_queue.client.user_id = None
    mock_error = MagicMock(spec=WhoamiError)
    mock_error.message = "test message"
    matrix_queue.client.whoami.return_value = mock_error
    
    
    # call get_unacked tasks to raise exception
    with pytest.raises(Exception, match="test message"):
        result = await matrix_queue.get_unacked_tasks(timeout=0)

>>>>>>> 41de410d

@pytest.mark.integtest  # depends on MatrixBroker clients and send_message
async def test_matrix_queue_get_unacked_tasks_mixed_tasks(test_matrix_broker):
    """
    Tests that the dictionary returned by get_unacked_tasks() contains only the
    tasks that are not acknowledged by the queue.
    """

    # create a broker object using fixture
    test_broker = await test_matrix_broker()
    await test_broker.startup()
    matrix_queue = test_broker.mutex_queue

    # create dictionaries of unacked and acked
    # task events to be sent to the queue
    event1 = {
        "task_id": "josdfj09b48907w3",
        "queue": "mutex_queue",
        "msgtype": matrix_queue.task_types.task,
    }
    event2 = {
        "task_id": "josdfj09b48900w3",
        "queue": "mutex_queue",
        "msgtype": f"{matrix_queue.task_types.ack}.josdfj09b48900w3",
    }
    event3 = {
        "task_id": "kdjfosdf-4j239034",
        "queue": "mutex_queue",
        "msgtype": matrix_queue.task_types.task,
    }

    # send messages to the queue
    await send_message(
        matrix_queue.client,
        matrix_queue.room_id,
        message=json.dumps(event1),
        queue="mutex_queue",
        msgtype=event1["msgtype"],
        task_id=event1["task_id"],
    )
    await send_message(
        matrix_queue.client,
        matrix_queue.room_id,
        message=json.dumps(event2),
        queue="mutex_queue",
        msgtype=event2["msgtype"],
        task_id=event2["task_id"],
    )
    await send_message(
        matrix_queue.client,
        matrix_queue.room_id,
        message=json.dumps(event3),
        queue="mutex_queue",
        msgtype=event3["msgtype"],
        task_id=event3["task_id"],
    )

    # verify that a list of size 2 is returned containing the only unacked
    # task that was sent to the queue
    result = await matrix_queue.get_unacked_tasks(timeout=0)
    assert isinstance(result[1], list)
    assert len(result[1]) == 2
    assert result[1][0].type == event1["msgtype"]
    assert result[1][0].id == event1["task_id"]
    assert result[1][1].type == event3["msgtype"]
    assert result[1][1].id == event3["task_id"]

    await test_broker.shutdown()


@pytest.mark.integtest  # depends on MatrixBroker clients and send_message
async def test_matrix_queue_get_unacked_tasks_only_acked_tasks(test_matrix_broker):
    """
    Tests that get_unacked_tasks() returns a list of size 0 if there are no unacknowledged
    in the queue
    """

    # create a broker object using fixture
    test_broker = await test_matrix_broker()
    await test_broker.startup()
    matrix_queue = test_broker.mutex_queue

    # create dictionaries of acked tasks to be sent to the queue
    event1 = {
        "task_id": "josdfj09b48907w3",
        "queue": "mutex_queue",
        "msgtype": f"{matrix_queue.task_types.ack}.josdfj09b48907w3",
    }
    event2 = {
        "task_id": "josdfj09b48907w3",
        "queue": "mutex_queue",
        "msgtype": f"{matrix_queue.task_types.ack}.josdfj09b48907w3",
    }

    # send acked tasks to the queue
    await send_message(
        matrix_queue.client,
        matrix_queue.room_id,
        message=json.dumps(event1),
        queue="mutex_queue",
        msgtype=event1["msgtype"],
        task_id=event1["task_id"],
    )
    await send_message(
        matrix_queue.client,
        matrix_queue.room_id,
        message=json.dumps(event2),
        queue="mutex_queue",
        msgtype=event2["msgtype"],
        task_id=event2["task_id"],
    )

    # verify that a list of size 0 is returned
    result = await matrix_queue.get_unacked_tasks(timeout=0)
    assert isinstance(result[1], list)
    assert len(result[1]) == 0

    await test_broker.shutdown()


@pytest.mark.integtest  # depends on MatrixBroker clients and send_message
async def test_matrix_queue_get_unacked_tasks_only_unacked_tasks(test_matrix_broker):
    """
    Tests that a list of multiple unacked tasks are returned if there are
    are more than one unacked tasks in the queue.
    """

    # create a broker object using fixture
    test_broker = await test_matrix_broker()
    await test_broker.startup()
    matrix_queue = test_broker.mutex_queue

    # create dictionaries of unacked tasks to send to the queue
    event1 = {
        "task_id": "kdjfosdf-4j239034",
        "queue": "mutex_queue",
        "msgtype": matrix_queue.task_types.task,
    }
    event2 = {
        "task_id": "kdjfosdf-4j2334735r",
        "queue": "mutex_queue",
        "msgtype": matrix_queue.task_types.task,
    }

    # send the unacked tasks to the queue
    await send_message(
        matrix_queue.client,
        matrix_queue.room_id,
        message=json.dumps(event1),
        queue="mutex_queue",
        msgtype=event1["msgtype"],
        task_id=event1["task_id"],
    )
    await send_message(
        matrix_queue.client,
        matrix_queue.room_id,
        message=json.dumps(event2),
        queue="mutex_queue",
        msgtype=event2["msgtype"],
        task_id=event2["task_id"],
    )

    # verify that a list of size 2 is returned containing both of the unacked
    # tasks sent to the queue
    result = await matrix_queue.get_unacked_tasks(timeout=0)
    assert isinstance(result[1], list)
    assert len(result[1]) == 2

    await test_broker.shutdown()

async def test_matrix_queue_get_unacked_tasks_no_tasks_in_queue(test_matrix_broker):
    """
    Tests that get_unacked tasks returns an empty list if there are no tasks in 
    the queue.
    """

    # create a matrix broker object
    test_broker = await test_matrix_broker()
    await test_broker.startup()
    matrix_queue = test_broker.mutex_queue

    # call the function without kicking any tasks to the queue
    result = await matrix_queue.get_unacked_tasks(timeout=0)
    
    # verify that the queue has no unacked tasks in it
    assert len(result[1]) == 0


@pytest.mark.integtest  # depends on MatrixBroker clients and send_message
async def test_matrix_queue_all_tasks_acked_unacked_tasks_only(test_matrix_broker):
    """
    Tests that att_tasks_acked() returns false if there are only
    unacked tasks in the queue.
    """

    # create a broker object using fixture
    test_broker = await test_matrix_broker()
    await test_broker.startup()
    matrix_queue = test_broker.mutex_queue

    # create dictionaries of unacked tasks to send to the queue
    event1 = {
        "task_id": "kdjfosdf-4j239034",
        "queue": "mutex_queue",
        "msgtype": matrix_queue.task_types.task,
    }
    event2 = {
        "task_id": "kdjfosdf-4j2334735r",
        "queue": "mutex_queue",
        "msgtype": matrix_queue.task_types.task,
    }

    # send unacked tasks to the queue
    await send_message(
        matrix_queue.client,
        matrix_queue.room_id,
        message=json.dumps(event1),
        queue="mutex_queue",
        msgtype=event1["msgtype"],
        task_id=event1["task_id"],
    )
    await send_message(
        matrix_queue.client,
        matrix_queue.room_id,
        message=json.dumps(event2),
        queue="mutex_queue",
        msgtype=event2["msgtype"],
        task_id=event2["task_id"],
    )

    # verify that all_tasks_acked() returns False
    assert await matrix_queue.all_tasks_acked() == False

    await test_broker.shutdown()


@pytest.mark.integtest  # depends on MatrixBroker clients and send_message
async def test_matrix_queue_all_tasks_acked_acked_tasks_only(test_matrix_broker):
    """
    Tests that all_tasks_acked() returns True if there are only acked tasks in
    the queue.
    """

    # create a broker object using fixture
    test_broker = await test_matrix_broker()
    await test_broker.startup()
    matrix_queue = test_broker.mutex_queue

    # create dictionaries of acknowledged tasks to be sent to the queue
    event1 = {
        "task_id": "josdfj09b48907w3",
        "queue": "mutex_queue",
        "msgtype": f"{matrix_queue.task_types.ack}.josdfj09b48907w3",
    }
    event2 = {
        "task_id": "josdfj09b48907w3",
        "queue": "mutex_queue",
        "msgtype": f"{matrix_queue.task_types.ack}.josdfj09b48907w3",
    }

    # send the acknowledged tasks to the queue
    await send_message(
        matrix_queue.client,
        matrix_queue.room_id,
        message=json.dumps(event1),
        queue="mutex_queue",
        msgtype=event1["msgtype"],
        task_id=event1["task_id"],
    )
    await send_message(
        matrix_queue.client,
        matrix_queue.room_id,
        message=json.dumps(event2),
        queue="mutex_queue",
        msgtype=event2["msgtype"],
        task_id=event2["task_id"],
    )

    # verify that all_tasks_acked() returns True
    assert await matrix_queue.all_tasks_acked()

    await test_broker.shutdown()


@pytest.mark.integtest  # depends on MatrixBroker clients and send_message
async def test_matrix_queue_all_tasks_acked_mixed_tasks(test_matrix_broker):
    """
    Tests that all_tasks_acked() returns False if there are both acked and unacked
    tasks in the queue.
    """

    # create a broker object using fixture
    test_broker = await test_matrix_broker()
    await test_broker.startup()
    matrix_queue = test_broker.mutex_queue

    # create dictionaries of unacked and acked tasks to be sent to the queue
    event1 = {
        "task_id": "josdfj09b48907w3",
        "queue": "mutex_queue",
        "msgtype": matrix_queue.task_types.task,
    }
    event2 = {
        "task_id": "josdfj09b48907w3",
        "queue": "mutex_queue",
        "msgtype": f"{matrix_queue.task_types.ack}.josdfj09b48907w3",
    }
    event3 = {
        "task_id": "kdjfosdf-4j239034",
        "queue": "mutex_queue",
        "msgtype": matrix_queue.task_types.task,
    }

    # send the tasks to the queue
    await send_message(
        matrix_queue.client,
        matrix_queue.room_id,
        message=json.dumps(event1),
        queue="mutex_queue",
        msgtype=event1["msgtype"],
        task_id=event1["task_id"],
    )
    await send_message(
        matrix_queue.client,
        matrix_queue.room_id,
        message=json.dumps(event2),
        queue="mutex_queue",
        msgtype=event2["msgtype"],
        task_id=event2["task_id"],
    )
    await send_message(
        matrix_queue.client,
        matrix_queue.room_id,
        message=json.dumps(event3),
        queue="mutex_queue",
        msgtype=event3["msgtype"],
        task_id=event3["task_id"],
    )

    # verify that not all tasks are acknowledged
    assert await matrix_queue.all_tasks_acked() == False

    await test_broker.shutdown()


@pytest.mark.integtest  # depends on MatrixBroker clients and send_message
async def test_matrix_queue_task_is_acked_unacked_task(test_matrix_broker):
    """
    Tests that task_is_acked() returns False if it is given an unacked task.
    """

    # create a broker object using fixture
    test_broker = await test_matrix_broker()
    await test_broker.startup()
    matrix_queue = test_broker.mutex_queue

    # create an unacked task
    event2 = {
        "task_id": "josdfj09b48907w3",
        "queue": "mutex_queue",
        "msgtype": f"{matrix_queue.task_types.ack}",
    }

    # verify that the task is not acknowledged
    assert not await matrix_queue.task_is_acked(event2["task_id"])

    # send the unacked message to the queue
    await send_message(
        matrix_queue.client,
        matrix_queue.room_id,
        message=json.dumps(event2),
        queue="mutex_queue",
        msgtype=event2["msgtype"],
        task_id=event2["task_id"],
    )

    # verify that the task is still unacked
    assert await matrix_queue.task_is_acked(event2["task_id"]) == False

    await test_broker.shutdown()


@pytest.mark.integtest  # depends on MatrixBroker clients and send_message
async def test_matrix_queue_task_is_acked_acked_task(test_matrix_broker):
    """
    Tests that task_is_acked returns True of it is given an acknowledged task
    """

    # create a broker object using fixture
    test_broker = await test_matrix_broker()
    await test_broker.startup()
    matrix_queue = test_broker.mutex_queue

    # create an acknowledged task
    event2 = {
        "task_id": "josdfj09b48907w3",
        "queue": "mutex_queue",
        "msgtype": f"{matrix_queue.task_types.ack}.josdfj09b48907w3",
    }

    # verify that that the acknowledged task is not in the queue yet
    assert not await matrix_queue.task_is_acked(event2["task_id"])

    # send the task to the queue
    await send_message(
        matrix_queue.client,
        matrix_queue.room_id,
        message=json.dumps(event2),
        queue="mutex_queue",
        msgtype=event2["msgtype"],
        task_id=event2["task_id"],
    )

    # verify that the task is acknowledged and sent to the queue
    assert await matrix_queue.task_is_acked(event2["task_id"])

    await test_broker.shutdown()


@pytest.mark.integtest  # depends an AsyncClient, Checkpoint, and TaskTypes in the class constructor
async def test_matrix_queue_ack_msg_uses_given_id(test_matrix_broker):
    """
    Tests that ack_msg uses the task_id that is provided
    """

    # create a MatrixQueue object and task_id
    broker = await test_matrix_broker()
    matrix_queue = broker.mutex_queue
    test_task_id = "abc"

    # create a test message json
    test_message = json.dumps(
        {
            "task_id": test_task_id,
            "task": "{}",
        }
    )

    # patch the send_message function with an AsyncMock
    with patch("taskiq_matrix.matrix_queue.send_message", new=AsyncMock()) as mock_message:
        # call ack_msg, passing the task_id that was created locally
        await matrix_queue.ack_msg(test_task_id)

        # verify that send_message was called using the given task_id
        mock_message.assert_called_with(
            matrix_queue.client,
            matrix_queue.room_id,
            message=test_message,
            msgtype=f"{matrix_queue.task_types.ack}.{test_task_id}",
            task_id=test_task_id,
            queue=matrix_queue.name,
        )

    await matrix_queue.shutdown()
<<<<<<< HEAD

=======
>>>>>>> 41de410d

@pytest.mark.integtest  # depends on Task
async def test_matrix_queue_yield_task_lock_fail(test_matrix_broker):
    """
    Tests that if the MatrixLock.lock() fails in the try block, an
    exception is raised
    """

    # create a task dictionary to use as a parameter
    test_task_info = {
        "body": {
            "task_id": "1",
            "task": json.dumps({"data": "Test Task 1"}),
            "queue": "mutex",
        },
        "msgtype": "task",
        "sender": "sender",
    }

    # create a Task object using the dictionary from above
    test_task = Task(**test_task_info)

    # create a MatrixQueue object
    broker = await test_matrix_broker()
    matrix_queue = broker.mutex_queue

    # mock the matrix queue's task_is_acked() function
    matrix_queue.task_is_acked = AsyncMock()

    # patch the MatrixLock.lock() function to fail and raise an exception
    with patch("taskiq_matrix.matrix_queue.MatrixLock", autospec=True) as mock_lock:
        lock_instance = mock_lock.return_value
        lock_instance.lock.side_effect = LockAcquireError("Test Error")
        with pytest.raises(Exception):
            await matrix_queue.yield_task(test_task)
        matrix_queue.task_is_acked.assert_not_called()

    await matrix_queue.shutdown()

    await matrix_queue.shutdown()


@pytest.mark.integtest  # depends on Task
async def test_matrix_queue_yield_task_already_acked(test_matrix_broker):
    """
    Tests that a yielded task tha has been acked will raise
    an exception
    """

    # create a task dictionary to use as a parameter
    test_task_info = {
        "body": {
            "task_id": "1",
            "task": json.dumps({"data": "Test Task 1"}),
            "queue": "mutex",
        },
        "msgtype": "task",
        "sender": "sender",
    }

    # create a Task object using the dictionary from above
    test_task = Task(**test_task_info)

    # create a MatrixQueue object
    broker = await test_matrix_broker()
    matrix_queue = broker.mutex_queue

    # mock the matrix queue's task_is_acked() function to have it
    # return true
    matrix_queue.task_is_acked = AsyncMock()
    matrix_queue.task_is_acked.return_value = True

    # call yield_task and verify that it raises an exception
    with pytest.raises(TaskAlreadyAcked):
        await matrix_queue.yield_task(test_task)

    await matrix_queue.shutdown()

    await matrix_queue.shutdown()


@pytest.mark.integtest  # depends on Task
async def test_matrix_queue_yield_task_not_acked(test_matrix_broker):
    """
    Tests that a yielded tast that has not been acknowledged will
    return an Ackablemessage object
    """

    # create a task dictionary to use as a parameter
    test_task_info = {
        "body": {
            "task_id": "1",
            "task": json.dumps({"data": "Test Task 1"}),
            "queue": "mutex",
        },
        "msgtype": "task",
        "sender": "sender",
    }

    # create a Task object using the dictionary from above
    test_task = Task(**test_task_info)

    # create a MatrixQueue object
    broker = await test_matrix_broker()
    matrix_queue = broker.mutex_queue

    # mock the matrix queue's task_is_acked() function to have it
    # return true
    matrix_queue.task_is_acked = AsyncMock()
    matrix_queue.task_is_acked.return_value = False

    # establish what should be returned by yield_task
    data = test_task_info["body"]["task"].encode("utf-8")
    ack = partial(matrix_queue.ack_msg, "1")

    # call yield_task
    acked_message = await matrix_queue.yield_task(test_task)

    # establish what should be returned by yield_task
    data = test_task_info["body"]["task"].encode("utf-8")
    ack = partial(matrix_queue.ack_msg, "1")

    # verify that the acked message that was returned matches the data that was
    # passed to it
<<<<<<< HEAD
    assert acked_message.data == data
    assert acked_message.ack.func == ack.func
    assert acked_message.ack.args == ack.args

    await matrix_queue.shutdown()
=======
    assert isinstance(acked_message, AckableMessage)
    assert acked_message.data == data #type:ignore
    assert acked_message.ack.func == ack.func #type:ignore
    assert acked_message.ack.args == ack.args #type:ignore

    await matrix_queue.shutdown()

async def test_matrix_queue_yield_task_no_lock(test_matrix_broker):
    """
    Tests that the task type is not locked when the lock arg is set to False.
    """

    # create a broker object
    test_broker = await test_matrix_broker()
    await test_broker.startup()
    matrix_queue = test_broker.mutex_queue

    # create a task dictionary to use as a parameter
    test_task_info = {
        "body": {
            "task_id": "1",
            "task": json.dumps({"data": "Test Task 1"}),
            "queue": "mutex",
        },
        "msgtype": "task",
        "sender": "sender",
    }

    # create a Task object using the dictionary from above
    test_task = Task(**test_task_info)

    # establish what the function should return
    expected_result = json.dumps(test_task.data).encode('utf-8') 

    # patch the logger in lock.py 
    with patch('taskiq_matrix.lock.logger', new=MagicMock()) as mock_lock_logger:
        result = await matrix_queue.yield_task(test_task, ignore_acks=True, lock=False)

    # verify that the lock's logger is never used
    mock_lock_logger.debug.assert_not_called()

    # verify that yield_task returned bytes 
    assert isinstance(result, bytes)
    assert result == expected_result
>>>>>>> 41de410d
<|MERGE_RESOLUTION|>--- conflicted
+++ resolved
@@ -5,19 +5,16 @@
 
 import pytest
 from nio import RoomGetStateEventError, RoomGetStateEventResponse
-<<<<<<< HEAD
-from taskiq_matrix.matrix_queue import LockAcquireError, MatrixQueue, Task
-=======
 from taskiq_matrix.matrix_queue import (
     AckableMessage,
     LockAcquireError,
     MatrixQueue,
     Task,
+    TaskAlreadyAcked,
     WhoamiError,
-    TaskAlreadyAcked,
 )
->>>>>>> 41de410d
 from taskiq_matrix.utils import send_message
+
 
 @pytest.mark.integtest  # depends an AsyncClient, Checkpoint, and TaskTypes in the class constructor
 async def test_matrix_queue_verify_room_exists_error(test_matrix_broker):
@@ -64,18 +61,16 @@
     # verify that room_get_state_event() was only called once
     matrix_queue.client.room_get_state_event.assert_called_once()
     await matrix_queue.shutdown()
-<<<<<<< HEAD
-=======
+
 
 #! ===============================================
 @pytest.mark.integtest  # depends an AsyncClient, Checkpoint, and TaskTypes in the class constructor
 @pytest.mark.skip(reason="filter isn't returning acks, synapse issue")
 async def test_matrix_queue_get_tasks_(test_matrix_broker):
     """
-    #? this returns tasks (acked and unacked) 
+    #? this returns tasks (acked and unacked)
     #! come back when filter works
     """
->>>>>>> 41de410d
 
     # create a broker object using fixture
     test_broker = await test_matrix_broker()
@@ -100,7 +95,7 @@
         "queue": "mutex",
         "msgtype": matrix_queue.task_types.task,
     }
-    print('msgtype=======', event2['msgtype'])
+    print("msgtype=======", event2["msgtype"])
 
     # send messages to the queue
     await send_message(
@@ -127,24 +122,27 @@
         msgtype=event3["msgtype"],
         task_id=event3["task_id"],
     )
-    print('roomid=====', matrix_queue.room_id)
+    print("roomid=====", matrix_queue.room_id)
 
     matrix_queue.checkpoint.since_token = None
 
     result = await matrix_queue.get_tasks(timeout=0)
     print(result)
-    print('lenth of list======', len(result))
+    print("lenth of list======", len(result))
 
     matrix_queue.checkpoint.since_token = None
     result = await matrix_queue.get_tasks(timeout=0)
     print(result)
-    print('lenth of list======', len(result))
-    await matrix_queue.shutdown()
+    print("lenth of list======", len(result))
+    await matrix_queue.shutdown()
+
 
 @pytest.mark.integtest  # depends an AsyncClient, Checkpoint, and TaskTypes in the class constructor
-async def test_matrix_queue_filter_acked_tasks_mixed_tasks_exclude_self_sent_by_self(test_matrix_broker):
-    """
-    Test that filter_acked_tasks returns no tasks if they are all send by the queue's 
+async def test_matrix_queue_filter_acked_tasks_mixed_tasks_exclude_self_sent_by_self(
+    test_matrix_broker,
+):
+    """
+    Test that filter_acked_tasks returns no tasks if they are all send by the queue's
     client matrix account.
     """
 
@@ -170,7 +168,6 @@
         },
     ]
 
-
     # create task objects using the dictionaries and put them into a list
     task1 = Task(**test_task_list[0])
     task2 = Task(**test_task_list[1])
@@ -183,12 +180,11 @@
     matrix_queue.task_types.ack = "test_matrix_queue"
     matrix_queue.client.user_id = "sender"
 
-
     # verify that the sender of the tasks are not the same as the queue's client's user id
-    assert test_task_list[0]['sender'] is matrix_queue.client.user_id
-    assert test_task_list[1]['sender'] is matrix_queue.client.user_id
-
-    with patch('taskiq_matrix.matrix_queue.logger', new=MagicMock()) as mock_logger:
+    assert test_task_list[0]["sender"] is matrix_queue.client.user_id
+    assert test_task_list[1]["sender"] is matrix_queue.client.user_id
+
+    with patch("taskiq_matrix.matrix_queue.logger", new=MagicMock()) as mock_logger:
         # call filter_acked_tasks and store the result in unacked_tasks
         unacked_tasks = matrix_queue.filter_acked_tasks(test_task_objects, exclude_self=True)
 
@@ -199,10 +195,13 @@
 
     await matrix_queue.shutdown()
 
+
 @pytest.mark.integtest  # depends an AsyncClient, Checkpoint, and TaskTypes in the class constructor
-async def test_matrix_queue_filter_acked_tasks_mixed_tasks_exclude_self_not_sent_by_self(test_matrix_broker):
-    """
-    Test that filter_acked_tasks returns acknowledged tasks that were not sent by 
+async def test_matrix_queue_filter_acked_tasks_mixed_tasks_exclude_self_not_sent_by_self(
+    test_matrix_broker,
+):
+    """
+    Test that filter_acked_tasks returns acknowledged tasks that were not sent by
     the queue's client matrix account.
     """
 
@@ -228,7 +227,6 @@
         },
     ]
 
-
     # create task objects using the dictionaries and put them into a list
     task1 = Task(**test_task_list[0])
     task2 = Task(**test_task_list[1])
@@ -240,10 +238,9 @@
     matrix_queue.task_types.task = "test_matrix_queue"
     matrix_queue.task_types.ack = "test_matrix_queue"
 
-
     # verify that the sender of the tasks are not the same as the queue's client's user id
-    assert test_task_list[0]['sender'] is not matrix_queue.client.user_id
-    assert test_task_list[1]['sender'] is not matrix_queue.client.user_id
+    assert test_task_list[0]["sender"] is not matrix_queue.client.user_id
+    assert test_task_list[1]["sender"] is not matrix_queue.client.user_id
 
     # call filter_acked_tasks and store the result in unacked_tasks
     unacked_tasks = matrix_queue.filter_acked_tasks(test_task_objects, exclude_self=True)
@@ -297,10 +294,10 @@
     matrix_queue = broker.mutex_queue
     matrix_queue.task_types.task = "test_matrix_queue"
     matrix_queue.task_types.ack = "test_matrix_queue"
-    matrix_queue.client.user_id = 'sender'
-
-    assert test_task_list[0]['sender'] is matrix_queue.client.user_id
-    assert test_task_list[1]['sender'] is matrix_queue.client.user_id
+    matrix_queue.client.user_id = "sender"
+
+    assert test_task_list[0]["sender"] is matrix_queue.client.user_id
+    assert test_task_list[1]["sender"] is matrix_queue.client.user_id
 
     # call filter_acked_tasks and store the result in unacked_tasks
     unacked_tasks = matrix_queue.filter_acked_tasks(test_task_objects)
@@ -312,8 +309,7 @@
 
     await matrix_queue.shutdown()
 
-<<<<<<< HEAD
-=======
+
 async def test_matrix_queue_get_unacked_tasks_whoamierror(test_matrix_broker):
     """
     Tests that when the client doesn't have a user id, whoami is called and if it
@@ -330,13 +326,11 @@
     mock_error = MagicMock(spec=WhoamiError)
     mock_error.message = "test message"
     matrix_queue.client.whoami.return_value = mock_error
-    
-    
+
     # call get_unacked tasks to raise exception
     with pytest.raises(Exception, match="test message"):
         result = await matrix_queue.get_unacked_tasks(timeout=0)
 
->>>>>>> 41de410d
 
 @pytest.mark.integtest  # depends on MatrixBroker clients and send_message
 async def test_matrix_queue_get_unacked_tasks_mixed_tasks(test_matrix_broker):
@@ -507,9 +501,10 @@
 
     await test_broker.shutdown()
 
+
 async def test_matrix_queue_get_unacked_tasks_no_tasks_in_queue(test_matrix_broker):
     """
-    Tests that get_unacked tasks returns an empty list if there are no tasks in 
+    Tests that get_unacked tasks returns an empty list if there are no tasks in
     the queue.
     """
 
@@ -520,7 +515,7 @@
 
     # call the function without kicking any tasks to the queue
     result = await matrix_queue.get_unacked_tasks(timeout=0)
-    
+
     # verify that the queue has no unacked tasks in it
     assert len(result[1]) == 0
 
@@ -791,10 +786,7 @@
         )
 
     await matrix_queue.shutdown()
-<<<<<<< HEAD
-
-=======
->>>>>>> 41de410d
+
 
 @pytest.mark.integtest  # depends on Task
 async def test_matrix_queue_yield_task_lock_fail(test_matrix_broker):
@@ -919,19 +911,13 @@
 
     # verify that the acked message that was returned matches the data that was
     # passed to it
-<<<<<<< HEAD
-    assert acked_message.data == data
-    assert acked_message.ack.func == ack.func
-    assert acked_message.ack.args == ack.args
-
-    await matrix_queue.shutdown()
-=======
     assert isinstance(acked_message, AckableMessage)
-    assert acked_message.data == data #type:ignore
-    assert acked_message.ack.func == ack.func #type:ignore
-    assert acked_message.ack.args == ack.args #type:ignore
-
-    await matrix_queue.shutdown()
+    assert acked_message.data == data  # type:ignore
+    assert acked_message.ack.func == ack.func  # type:ignore
+    assert acked_message.ack.args == ack.args  # type:ignore
+
+    await matrix_queue.shutdown()
+
 
 async def test_matrix_queue_yield_task_no_lock(test_matrix_broker):
     """
@@ -958,16 +944,15 @@
     test_task = Task(**test_task_info)
 
     # establish what the function should return
-    expected_result = json.dumps(test_task.data).encode('utf-8') 
-
-    # patch the logger in lock.py 
-    with patch('taskiq_matrix.lock.logger', new=MagicMock()) as mock_lock_logger:
+    expected_result = json.dumps(test_task.data).encode("utf-8")
+
+    # patch the logger in lock.py
+    with patch("taskiq_matrix.lock.logger", new=MagicMock()) as mock_lock_logger:
         result = await matrix_queue.yield_task(test_task, ignore_acks=True, lock=False)
 
     # verify that the lock's logger is never used
     mock_lock_logger.debug.assert_not_called()
 
-    # verify that yield_task returned bytes 
+    # verify that yield_task returned bytes
     assert isinstance(result, bytes)
-    assert result == expected_result
->>>>>>> 41de410d
+    assert result == expected_result