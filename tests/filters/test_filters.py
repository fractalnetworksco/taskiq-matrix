--- conflicted
+++ resolved
@@ -3,24 +3,20 @@
 from uuid import uuid4
 
 import pytest
-<<<<<<< HEAD
-from fractal.matrix import FractalAsyncClient
-from nio import SyncError, SyncResponse, UnknownEvent
-from taskiq_matrix.filters import (
-    create_filter,
-    get_first_unacked_task,
-    get_sync_token,
-    run_sync_filter,
-)
-
-
-async def test_filters_get_sync_token_sync_error():
-    """
-    Tests that an exception is raised if client.sync() returns a SyncError
-    """
-
-    # create an FractalAsyncClient object
-    test_client = FractalAsyncClient()
+from fractal.matrix.async_client import FractalAsyncClient
+from nio import AsyncClient, SyncError, SyncResponse
+
+from taskiq_matrix.filters import create_filter, get_first_unacked_task, run_sync_filter
+
+
+async def test_filters_run_sync_filter_sync_error():
+    """
+    Tests that the function raises an exception of a SyncError is returned by
+    client.sync()
+    """
+
+    # create an AsyncClient object
+    test_client = FractalAsyncClient(user="test_user", homeserver_url="test_homeserver")
 
     # set the sync method to return a SyncError and set it's error message
     test_client.sync = AsyncMock()
@@ -28,74 +24,15 @@
     mock_response.message = "test error message"
     test_client.sync.return_value = mock_response
 
-    # call get_sync_token to raise the exception
+    # call run_sync_filter and raise the exception
     with pytest.raises(Exception) as e:
-        await get_sync_token(test_client)
+        await run_sync_filter(test_client, {})
 
     # verify that sync was called and that the error message raised is the
     # same as the one set locally
     test_client.sync.assert_called_once()
     assert str(e.value) == mock_response.message
 
-
-async def test_filters_get_sync_token_verify_next_batch():
-    """
-    Tests that the function returns the same next_batch as the one created locally
-    """
-
-    # create an FractalAsyncClient object
-    test_client = FractalAsyncClient()
-
-    # set the sync method to return a SyncResponse and set it's next_batch
-    test_client.sync = AsyncMock()
-    mock_response = AsyncMock(spec=SyncResponse)
-    mock_response.next_batch = "abc"
-    test_client.sync.return_value = mock_response
-
-    # call get_sync_token and store the result
-    result = await get_sync_token(test_client)
-
-    # verify that sync was called once and that the next_batch token that is
-    # returned matches what was set locally
-    test_client.sync.assert_called_once()
-    assert result == "abc"
-=======
-from fractal.matrix.async_client import FractalAsyncClient
-from nio import AsyncClient, SyncError, SyncResponse
-
-from taskiq_matrix.filters import create_filter, get_first_unacked_task, run_sync_filter
->>>>>>> 026e2db6
-
-
-async def test_filters_run_sync_filter_sync_error():
-    """
-    Tests that the function raises an exception of a SyncError is returned by
-    client.sync()
-    """
-
-<<<<<<< HEAD
-    # create an FractalAsyncClient object
-    test_client = FractalAsyncClient()
-=======
-    # create an AsyncClient object
-    test_client = FractalAsyncClient(user="test_user", homeserver_url="test_homeserver")
->>>>>>> 026e2db6
-
-    # set the sync method to return a SyncError and set it's error message
-    test_client.sync = AsyncMock()
-    mock_response = AsyncMock(spec=SyncError)
-    mock_response.message = "test error message"
-    test_client.sync.return_value = mock_response
-
-    # call run_sync_filter and raise the exception
-    with pytest.raises(Exception) as e:
-        await run_sync_filter(test_client, {})
-
-    # verify that sync was called and that the error message raised is the
-    # same as the one set locally
-    test_client.sync.assert_called_once()
-    assert str(e.value) == mock_response.message
-
     await test_client.close()
 
 
@@ -105,11 +42,7 @@
     with a list of events
     """
 
-<<<<<<< HEAD
     # create a mock FractalAsyncClient object and mock its sync function
-=======
-    # create a mock AsyncClient object and mock its sync function
->>>>>>> 026e2db6
     mock_client = MagicMock(spec=FractalAsyncClient)
     mock_sync = AsyncMock()
     mock_client.sync = mock_sync
@@ -155,11 +88,7 @@
     events and the sender of the event
     """
 
-<<<<<<< HEAD
     # create a mock FractalAsyncClient object and mock its sync function
-=======
-    # create a mock AsyncClient object and mock its sync function
->>>>>>> 026e2db6
     mock_client = MagicMock(spec=FractalAsyncClient)
     mock_sync = AsyncMock()
     mock_client.sync = mock_sync
@@ -173,30 +102,17 @@
         "room2": MagicMock(),
     }
 
+    event1 = unknown_event_factory("event1", "sender1")
+    event2 = unknown_event_factory("event2", "sender2")
+    event3 = unknown_event_factory("event3", "sender3")
+
     # create a dictionary of event objects and assign them a room
     mock_client.sync.return_value.rooms.join["room1"].timeline.events = [
-<<<<<<< HEAD
-        UnknownEvent(
-            source={"event_id": "abcd", "origin_server_ts": "hi", "sender": "sender1", "content": {"body": "event1"}},
-            type="org.homeserver.database",
-        ),
-        UnknownEvent(
-            source={"event_id": "abcd", "origin_server_ts": "hi", "sender": "sender2", "content": {"body": "event2"}},
-            type="org.homeserver.database",
-        ),
+        event1,
+        event2
     ]
     mock_client.sync.return_value.rooms.join["room2"].timeline.events = [
-        UnknownEvent(
-            source={"event_id": "abcd", "origin_server_ts": "hi", "sender": "sender3", "content": {"body": "event3"}},
-            type="org.homeserver.database",
-        ),
-=======
-        unknown_event_factory("event1", "sender1"),
-        unknown_event_factory("event2", "sender2"),
-    ]
-    mock_client.sync.return_value.rooms.join["room2"].timeline.events = [
-        unknown_event_factory("event3", "sender3"),
->>>>>>> 026e2db6
+        event3
     ]
 
     # Call the run_sync_filter function
@@ -209,74 +125,16 @@
     )
 
     # assert the structure of the result
-    assert result == {
-<<<<<<< HEAD
-        "room1": [{"body": "event1", "sender": "sender1"}, {"body": "event2", "sender": "sender2"}],
-        "room2": [{"body": "event3", "sender": "sender3"}],
-    }
-
-
-async def test_filters_run_sync_filter_with_kwargs():
-    """
-    Test that run_sync_filters properly filters events using kwargs
-    """
-
-    # create a mock FractalAsyncClient object and mock its sync function
-    mock_client = MagicMock(spec=FractalAsyncClient)
-    mock_sync = AsyncMock()
-    mock_client.sync = mock_sync
-    content_only = False
-
-    # create a dictionary of rooms
-    mock_client.sync.return_value.rooms.join = {
-        "room1": MagicMock(),
-        "room2": MagicMock(),
-    }
-
-    # create a dictionary of mock event objects and assign them a room, making
-    # sure to include events with key:value pairs that don't align with the kwargs that
-    # will be passed
-    mock_client.sync.return_value.rooms.join["room1"].timeline.events = [
-        AsyncMock(source={"content": "event1", "key1": "value1", "key2": "value2"}),
-        AsyncMock(source={"content": "event2", "key1": "value1", "key2": "value2"}),
-        AsyncMock(source={"content": "event3", "key1": "value3", "key2": "value3"}),
-    ]
-    mock_client.sync.return_value.rooms.join["room2"].timeline.events = [
-        AsyncMock(source={"content": "event4", "key1": "value1", "key2": "value2"}),
-    ]
-
-    # set the kwargs to further filter the events
-    test_kwargs = {
-        "key1": "value1",
-        "key2": "value2",
-    }
-
-    # Call the run_sync_filter function
-    result = await run_sync_filter(
-        client=mock_client,
-        filter={},
-        timeout=30000,
-        since=None,
-        content_only=content_only,
-        **test_kwargs,
-    )
-
-    # set the expectation for the structure of the dictionary that is returned
-    expected_result = {
-=======
->>>>>>> 026e2db6
-        "room1": [
-            {"body": "event1", "sender": "sender1", "type": "test.event"},
-            {"body": "event2", "sender": "sender2", "type": "test.event"},
-        ],
-        "room2": [{"body": "event3", "sender": "sender3", "type": "test.event"}],
-    }
-
-
-<<<<<<< HEAD
-=======
-@pytest.mark.integtest  # ? "not" and "append" appear to be external functions
->>>>>>> 026e2db6
+    assert result["room1"][0] == event1.source["content"]
+    assert "origin_server_ts" not in result["room1"][0]
+
+    assert result["room1"][1] == event2.source["content"]
+    assert "origin_server_ts" not in result["room1"][1]
+
+    assert result["room2"][0] == event3.source["content"]
+    assert "origin_server_ts" not in result["room2"][0]
+
+
 async def test_filters_get_first_unacked_task_mixed_tasks():
     """
     Tests that the first unacked task in a list is returned. Duplicate tasks are
@@ -309,10 +167,6 @@
     )
 
 
-<<<<<<< HEAD
-=======
-@pytest.mark.integtest  # depends on "append" and "not"
->>>>>>> 026e2db6
 async def test_filters_get_first_unacked_task_only_acked_tasks():
     """
     Tests that no tasks are returned if no unacked tasks are passed to it
@@ -333,10 +187,6 @@
     assert result == {}
 
 
-<<<<<<< HEAD
-=======
-@pytest.mark.integtest  # depends on uuid
->>>>>>> 026e2db6
 async def test_filters_create_filter_with_limit():
     """
     Tests that create_filter returns a dictionary with the same room_id and limit that
@@ -354,11 +204,6 @@
     assert filter["room"]["rooms"][0] == test_room_id
     assert filter["room"]["timeline"]["limit"] == test_limit
 
-<<<<<<< HEAD
-=======
-
-@pytest.mark.integtest  # depends on uuid
->>>>>>> 026e2db6
 async def test_filters_create_filter_no_limit():
     """
     Tests that a dictionary with the correct room_id and missing the limit key is
