--- conflicted
+++ resolved
@@ -1,9 +1,5 @@
 from copy import deepcopy
-<<<<<<< HEAD
-from typing import Any, Dict, Optional, Union
-=======
 from typing import Any, Dict, Optional, Tuple, Union
->>>>>>> 41de410d
 from uuid import uuid4
 
 from fractal.matrix.async_client import FractalAsyncClient
@@ -76,8 +72,6 @@
         room_filter["request_id"] = message_filter["request_id"]
         return room_filter
 
-<<<<<<< HEAD
-=======
     return message_filter
 
 
@@ -123,7 +117,6 @@
     return content
 
 
->>>>>>> 41de410d
 async def run_sync_filter(
     client: FractalAsyncClient,
     filter: dict,
@@ -137,7 +130,7 @@
     attempts to deserialize json
     """
     if since is None:
-        client.next_batch = None # type:ignore
+        client.next_batch = None  # type:ignore
 
     res = await client.sync(timeout=timeout, sync_filter=filter, since=since)
     if isinstance(res, SyncError):
