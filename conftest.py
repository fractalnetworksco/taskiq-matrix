--- conflicted
+++ resolved
@@ -6,17 +6,11 @@
 from uuid import uuid4
 
 import pytest
-<<<<<<< HEAD
-from fractal.matrix import FractalAsyncClient
-from nio import RoomCreateError, RoomGetStateEventResponse, UnknownEvent
-from taskiq.message import BrokerMessage
-=======
 import pytest_asyncio
 from fractal.matrix import FractalAsyncClient
 from nio import RoomCreateError, RoomGetStateEventResponse, UnknownEvent
 from taskiq.message import BrokerMessage
 
->>>>>>> 8d64a046
 from taskiq_matrix.matrix_broker import MatrixBroker
 from taskiq_matrix.matrix_queue import Checkpoint, Task
 from taskiq_matrix.matrix_result_backend import MatrixResultBackend
@@ -61,11 +55,7 @@
     Creates a MatrixResultBackend object
     """
 
-<<<<<<< HEAD
-    async def create():
-=======
     async def create() -> MatrixResultBackend:
->>>>>>> 8d64a046
         room_id = await new_matrix_room()
         return MatrixResultBackend(
             homeserver_url=os.environ["MATRIX_HOMESERVER_URL"],
@@ -196,12 +186,6 @@
                 "test_sender",
             )
 
-<<<<<<< HEAD
-            tasks.append(Task(**event.source['content']))
-
-        return MockAsyncIterable([tasks])
-    return factory
-=======
             tasks.append(Task(**event.source["content"]))
 
         return MockAsyncIterable([tasks])
@@ -249,5 +233,4 @@
         else:
             benchmark(func, *args, **kwargs)
 
-    return _wrapper
->>>>>>> 8d64a046
+    return _wrapper