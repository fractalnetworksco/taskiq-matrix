--- conflicted
+++ resolved
@@ -7,10 +7,7 @@
 from fractal.matrix import FractalAsyncClient
 
 import pytest
-<<<<<<< HEAD
 from fractal.matrix import FractalAsyncClient
-=======
->>>>>>> 1fc399c2
 from nio import RoomCreateError, RoomGetStateEventResponse, UnknownEvent
 from taskiq.message import BrokerMessage
 from taskiq_matrix.matrix_broker import MatrixBroker
@@ -160,10 +157,6 @@
     )
     return Checkpoint(type="abc", room_id=test_room_id, client=mock_client_parameter)
 
-<<<<<<< HEAD
-
-=======
->>>>>>> 1fc399c2
 @pytest.fixture
 def test_room_id() -> str:
     return TEST_ROOM_ID
