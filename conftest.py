--- conflicted
+++ resolved
@@ -77,16 +77,9 @@
 
         # set the broker's room id
         broker.room_id = room_id
-<<<<<<< HEAD
         broker.with_matrix_config(
             room_id, os.environ["MATRIX_HOMESERVER_URL"], os.environ["MATRIX_ACCESS_TOKEN"]
         )
-=======
-        url = os.environ["MATRIX_HOMESERVER_URL"]
-        access_token = os.environ["MATRIX_ACCESS_TOKEN"]
-
-        broker.with_matrix_config(room_id, url, access_token)
->>>>>>> 16a4fb8b
 
         # use room_id for the queues
         broker._init_queues()
