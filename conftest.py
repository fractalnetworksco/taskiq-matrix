--- conflicted
+++ resolved
@@ -7,11 +7,7 @@
 from fractal.matrix import FractalAsyncClient
 
 import pytest
-<<<<<<< HEAD
-from nio import RoomCreateError, RoomGetStateEventResponse
-=======
-from nio import AsyncClient, RoomCreateError, RoomGetStateEventResponse, UnknownEvent
->>>>>>> 026e2db6
+from nio import RoomCreateError, RoomGetStateEventResponse, UnknownEvent
 from taskiq.message import BrokerMessage
 
 from taskiq_matrix.matrix_broker import (
@@ -115,24 +111,12 @@
 
 
 @pytest.fixture(scope="function")
-<<<<<<< HEAD
-def test_checkpoint():
+def test_checkpoint(test_room_id):
     mock_client_parameter = MagicMock(spec=FractalAsyncClient)
-=======
-def test_checkpoint(test_room_id) -> Checkpoint:
-    mock_client_parameter = MagicMock(spec=AsyncClient)
->>>>>>> 026e2db6
     mock_client_parameter.room_get_state_event.return_value = RoomGetStateEventResponse(
         content={"checkpoint": "abc"}, event_type="abc", state_key="", room_id=test_room_id
     )
     return Checkpoint(type="abc", room_id=test_room_id, client=mock_client_parameter)
-
-
-# FIXME: Add a Matrix result backend fixture. The fixture should look very similar
-#        to the matrix_client fixture above. The only difference is that the
-#        result backend fixture should return a MatrixResultBackend instance.
-#        Make sure to call the shutdown method on the result backend after yielding!
-
 
 @pytest.fixture
 def test_room_id() -> str:
